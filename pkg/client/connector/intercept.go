package connector

import (
	"context"
	"fmt"
	"net"
	"os"
	"sync"
	"time"

	"github.com/telepresenceio/telepresence/v2/pkg/dpipe"

	"github.com/pkg/errors"

	"github.com/datawire/dlib/dexec"
	"github.com/datawire/dlib/dgroup"
	"github.com/datawire/dlib/dlog"
	"github.com/datawire/dlib/dtime"
	rpc "github.com/telepresenceio/telepresence/rpc/v2/connector"
	"github.com/telepresenceio/telepresence/rpc/v2/manager"
	"github.com/telepresenceio/telepresence/v2/cmd/traffic/cmd/manager/managerutil"
	"github.com/telepresenceio/telepresence/v2/pkg/client"
	"github.com/telepresenceio/telepresence/v2/pkg/client/actions"
)

func (s *service) interceptStatus() (rpc.InterceptError, string) {
	ie := rpc.InterceptError_UNSPECIFIED
	msg := ""
	switch {
	case s.cluster == nil:
		ie = rpc.InterceptError_NO_CONNECTION
	case s.trafficMgr == nil:
		ie = rpc.InterceptError_NO_TRAFFIC_MANAGER
	case s.trafficMgr.managerClient == nil:
		if s.trafficMgr.managerErr != nil {
			ie = rpc.InterceptError_TRAFFIC_MANAGER_ERROR
			msg = s.trafficMgr.managerErr.Error()
		} else {
			ie = rpc.InterceptError_TRAFFIC_MANAGER_CONNECTING
		}
	}
	return ie, msg
}

type mountForward struct {
	Name     string
	PodIP    string
	SftpPort int32
}

func (tm *trafficManager) workerPortForwardIntercepts(ctx context.Context) error {
	// Don't use a dgroup.Group because:
	//  1. we don't actually care about tracking errors (we just always retry) or any of
	//     dgroup's other functionality
	//  2. because goroutines may churn as intercepts are created and deleted, tracking all of
	//     their exit statuses is just a memory leak
	//  3. because we want a per-worker cancel, we'd have to implement our own Context
	//     management on top anyway, so dgroup wouldn't actually save us any complexity.
	var wg sync.WaitGroup

	livePortForwards := make(map[mountForward]context.CancelFunc)

	backoff := 100 * time.Millisecond
	for ctx.Err() == nil {
		stream, err := tm.managerClient.WatchIntercepts(ctx, tm.session())
		for err == nil {
			var snapshot *manager.InterceptInfoSnapshot
			snapshot, err = stream.Recv()
			if err != nil {
				break
			}
			snapshotPortForwards := make(map[mountForward]struct{})
			namespaces := make(map[string]struct{})
			for _, intercept := range snapshot.Intercepts {
				if intercept.Disposition != manager.InterceptDispositionType_ACTIVE {
					continue
				}
				namespaces[intercept.Spec.Namespace] = struct{}{}
				if intercept.SftpPort == 0 {
					// There's nothing to mount if the SftpPort is zero
					continue
				}
				mf := mountForward{
					Name:     intercept.Spec.Name,
					PodIP:    intercept.PodIp,
					SftpPort: intercept.SftpPort,
				}
				snapshotPortForwards[mf] = struct{}{}
				if _, isLive := livePortForwards[mf]; !isLive {
					pfCtx, pfCancel := context.WithCancel(ctx)
					pfCtx = dgroup.WithGoroutineName(pfCtx, fmt.Sprintf("/%s:%d", mf.PodIP, mf.SftpPort))
					livePortForwards[mf] = pfCancel
					wg.Add(1)
					go tm.workerMountForwardIntercept(pfCtx, mf, &wg)
				}
			}
			for mf, cancel := range livePortForwards {
				if _, isWanted := snapshotPortForwards[mf]; !isWanted {
					dlog.Infof(ctx, "Terminating sshfs %s:%d", mf.PodIP, mf.SftpPort)
					cancel()
					delete(livePortForwards, mf)
				}
			}
			tm.setInterceptedNamespaces(ctx, namespaces)
		}

		if ctx.Err() == nil {
			dlog.Errorf(ctx, "communicating with manager: %v", err)
			dtime.SleepWithContext(ctx, backoff)
			backoff *= 2
			if backoff > 3*time.Second {
				backoff = 3 * time.Second
			}
		}
	}

	wg.Wait()

	return nil
}

// addIntercept adds one intercept
func (tm *trafficManager) addIntercept(c context.Context, ir *rpc.CreateInterceptRequest) (*rpc.InterceptResult, error) {
	spec := ir.Spec
	spec.Namespace = tm.actualNamespace(spec.Namespace)
	if spec.Namespace == "" {
		// namespace is not currently mapped
		return &rpc.InterceptResult{
			Error:     rpc.InterceptError_NO_ACCEPTABLE_WORKLOAD,
			ErrorText: spec.Name,
		}, nil
	}

	if _, inUse := tm.localIntercepts[spec.Name]; inUse {
		return &rpc.InterceptResult{
			Error:     rpc.InterceptError_ALREADY_EXISTS,
			ErrorText: spec.Name,
		}, nil
	}

	intercepts, err := actions.ListMyIntercepts(c, tm.managerClient, tm.session().SessionId)
	if err != nil {
		return nil, err
	}
	for _, iCept := range intercepts {
		if iCept.Spec.Name == spec.Name {
			return &rpc.InterceptResult{
				Error:     rpc.InterceptError_ALREADY_EXISTS,
				ErrorText: spec.Name,
			}, nil
		}
		if iCept.Spec.TargetPort == spec.TargetPort && iCept.Spec.TargetHost == spec.TargetHost {
			return &rpc.InterceptResult{
				InterceptInfo: &manager.InterceptInfo{Spec: spec},
				Error:         rpc.InterceptError_LOCAL_TARGET_IN_USE,
				ErrorText:     iCept.Spec.Name,
			}, nil
		}
	}

	if spec.Agent == "" {
		return tm.addLocalOnlyIntercept(c, spec)
	}

	spec.Client = tm.userAndHost
	if spec.Mechanism == "" {
		spec.Mechanism = "tcp"
	}

	// It's OK to just call addAgent every time; if the agent is already installed then it's a
	// no-op.
	var result *rpc.InterceptResult
	if result = tm.addAgent(c, spec.Namespace, spec.Agent, spec.ServiceName, spec.ServicePortIdentifier, ir.AgentImage); result.Error != rpc.InterceptError_UNSPECIFIED {
		return result, nil
	}

	spec.ServiceUid = result.ServiceUid
	spec.WorkloadKind = result.WorkloadKind

	deleteMount := false
	if ir.MountPoint != "" {
		// Ensure that the mount-point is free to use
		if prev, loaded := tm.mountPoints.LoadOrStore(ir.MountPoint, spec.Name); loaded {
			return &rpc.InterceptResult{
				InterceptInfo: nil,
				Error:         rpc.InterceptError_MOUNT_POINT_BUSY,
				ErrorText:     prev.(string),
			}, nil
		}

		// Assume that the mount-point should to be removed from the busy map. Only a happy path
		// to successful intercept that actually has remote mounts will set this to false.
		deleteMount = true
		defer func() {
			if deleteMount {
				tm.mountPoints.Delete(ir.MountPoint)
			}
		}()
	}

	apiKey, err := tm.getAPIKey(c, "agent-"+spec.Mechanism, false)
	if err != nil {
		dlog.Errorf(c, "error getting apiKey for agent: %s", err)
	}
	dlog.Debugf(c, "creating intercept %s", spec.Name)
	tos := &client.GetConfig(c).Timeouts
	c, cancel := context.WithTimeout(c, tos.Intercept)
	defer cancel()
	ii, err := tm.managerClient.CreateIntercept(c, &manager.CreateInterceptRequest{
		Session:       tm.session(),
		InterceptSpec: spec,
		ApiKey:        apiKey,
	})
	if err != nil {
		dlog.Debugf(c, "manager responded to CreateIntercept with error %v", err)
		err = client.CheckTimeout(c, &tos.Intercept, err)
		return &rpc.InterceptResult{Error: rpc.InterceptError_TRAFFIC_MANAGER_ERROR, ErrorText: err.Error()}, nil
	}
	dlog.Debugf(c, "created intercept %s", ii.Spec.Name)

	// The agent is in place and the traffic-manager has acknowledged the creation of the intercept. It
	// should become active within a few seconds.
	if ii, err = tm.waitForActiveIntercept(c, ii.Id); err != nil {
		return &rpc.InterceptResult{
			InterceptInfo: ii,
			Error:         rpc.InterceptError_FAILED_TO_ESTABLISH,
			ErrorText:     err.Error(),
		}, nil
	}
	result.InterceptInfo = ii
	if ir.MountPoint != "" && ii.SftpPort > 0 {
		result.Environment["TELEPRESENCE_ROOT"] = ir.MountPoint
		deleteMount = false // Mount-point is busy until intercept ends
		ii.Spec.MountPoint = ir.MountPoint
	}
	return result, nil
}

// addLocalOnlyIntercept adds a local-only intercept
func (tm *trafficManager) addLocalOnlyIntercept(c context.Context, spec *manager.InterceptSpec) (*rpc.InterceptResult, error) {
	tm.accLock.Lock()
	if tm.localInterceptedNamespaces == nil {
		tm.localInterceptedNamespaces = map[string]struct{}{}
	}
	tm.localIntercepts[spec.Name] = spec.Namespace
	_, found := tm.interceptedNamespaces[spec.Namespace]
	if !found {
		_, found = tm.localInterceptedNamespaces[spec.Namespace]
	}
	tm.localInterceptedNamespaces[spec.Namespace] = struct{}{}
	tm.accLock.Unlock()
	if !found {
		tm.updateDaemonNamespaces(c)
	}
	return &rpc.InterceptResult{
		InterceptInfo: &manager.InterceptInfo{
			Spec:              spec,
			Disposition:       manager.InterceptDispositionType_ACTIVE,
			MechanismArgsDesc: "as local-only",
		},
	}, nil
}

func (tm *trafficManager) addAgent(c context.Context, namespace, agentName, svcName, svcPortIdentifier, agentImageName string) *rpc.InterceptResult {
	svcUID, kind, err := tm.ensureAgent(c, namespace, agentName, svcName, svcPortIdentifier, agentImageName)
	if err != nil {
		if err == agentNotFound {
			return &rpc.InterceptResult{
				Error:     rpc.InterceptError_NOT_FOUND,
				ErrorText: agentName,
			}
		}
		dlog.Error(c, err)
		return &rpc.InterceptResult{
			Error:     rpc.InterceptError_FAILED_TO_ESTABLISH,
			ErrorText: err.Error(),
		}
	}

	dlog.Infof(c, "waiting for agent for %s %q.%s", kind, agentName, namespace)
	agent, err := tm.waitForAgent(c, agentName, namespace)
	dlog.Infof(c, "agent found for %s %q %s", kind, agent.Name, agent.Namespace)
	if err != nil {
		dlog.Error(c, err)
		return &rpc.InterceptResult{
			Error:     rpc.InterceptError_FAILED_TO_ESTABLISH,
			ErrorText: err.Error(),
		}
	}
	dlog.Infof(c, "agent created for %s %q.%s", kind, agentName, namespace)
	return &rpc.InterceptResult{
		Error:        rpc.InterceptError_UNSPECIFIED,
		Environment:  agent.Environment,
		ServiceUid:   svcUID,
		WorkloadKind: kind,
	}
}

func (tm *trafficManager) waitForActiveIntercept(ctx context.Context, id string) (*manager.InterceptInfo, error) {
	dlog.Debugf(ctx, "waiting for intercept id=%q to become active", id)
	waitError := func(err error) error {
		return client.CheckTimeout(ctx, &client.GetConfig(ctx).Timeouts.Intercept,
			fmt.Errorf("waiting for intercept id=%q to become active: %w", id, err))
	}
	stream, err := tm.managerClient.WatchIntercepts(ctx, tm.session())
	if err != nil {
		return nil, waitError(err)
	}
	for {
		snapshot, err := stream.Recv()
		if err != nil {
			return nil, waitError(err)
		}

		var intercept *manager.InterceptInfo
		for _, straw := range snapshot.Intercepts {
			if straw.Id == id {
				intercept = straw
				break
			}
		}

		switch {
		case intercept == nil:
			dlog.Debugf(ctx, "wait status: intercept id=%q does not yet exist", id)
		case intercept.Disposition == manager.InterceptDispositionType_WAITING:
			dlog.Debugf(ctx, "wait status: intercept id=%q is still WAITING", id)
		default:
			dlog.Debugf(ctx, "wait status: intercept id=%q is no longer WAITING; is now %v", id, intercept.Disposition)
			if intercept.Disposition != manager.InterceptDispositionType_ACTIVE {
				return intercept, errors.Errorf("intercept in error state %v: %v", intercept.Disposition, intercept.Message)
			}
			return intercept, nil
		}
	}
}

func (tm *trafficManager) waitForAgent(ctx context.Context, name string, namespace string) (*manager.AgentInfo, error) {
	ctx, cancel := context.WithTimeout(ctx, client.GetConfig(ctx).Timeouts.AgentInstall) // installing a new agent can take some time
	defer cancel()

	waitError := func(err error) error {
		return client.CheckTimeout(ctx, &client.GetConfig(ctx).Timeouts.AgentInstall,
			fmt.Errorf("waiting for agent %q to be present: %w", name, err))
	}
	stream, err := tm.managerClient.WatchAgents(ctx, tm.session())
	if err != nil {
		return nil, waitError(err)
	}
	for {
		snapshot, err := stream.Recv()
		if err != nil {
			return nil, waitError(err)
		}

		var agentList []*manager.AgentInfo
		for _, agent := range snapshot.Agents {
			if agent.Name == name && agent.Namespace == namespace {
				agentList = append(agentList, agent)
			}
		}
		if managerutil.AgentsAreCompatible(agentList) {
			return agentList[0], nil
		}
	}
}

func (tm *trafficManager) workerMountForwardIntercept(ctx context.Context, mf mountForward, wg *sync.WaitGroup) {
	defer wg.Done()

	var mountPoint string
	tm.mountPoints.Range(func(key, value interface{}) bool {
		if mf.Name == value.(string) {
			mountPoint = key.(string)
			return false
		}
		return true
	})
	if mountPoint == "" {
		dlog.Errorf(ctx, "No mount point found for intercept %q", mf.Name)
		return
	}

	defer func() {
		if _, err := os.Stat(mountPoint); !os.IsNotExist(err) {
			// Remove if empty
			if err := os.Remove(mountPoint); err != nil {
				dlog.Errorf(ctx, "removal of %q failed: %v", mountPoint, err)
			}
		}
		tm.mountPoints.Delete(mountPoint)
		dlog.Infof(ctx, "Removed file system mount %q", mountPoint)
	}()

	dlog.Infof(ctx, "Mounting file system for intercept %q at %q", mf.Name, mountPoint)

	// Retry mount in case it gets disconnected
<<<<<<< HEAD
	err := client.Retry(ctx, "kubectl port-forward to pod", func(ctx context.Context) error {
		return tm.portForwardAndThen(ctx, pfArgs, outputScanner, func(ctx context.Context, rg interface{}) error {
			localPort := rg.(string)
			sshArgs := []string{
				"-F", "none", // don't load the user's config file
				"-f", // foreground operation

				// connection settings
				"-C", // compression
				"-oConnectTimeout=10",
				"-oStrictHostKeyChecking=no",     // don't bother checking the host key...
				"-oUserKnownHostsFile=/dev/null", // and since we're not checking it, don't bother remembering it either
				"-p", localPort,                  // port to connect to

				// mount directives
				"-o", "follow_symlinks",
				"-o", "allow_root", // needed to make --docker-run work as docker runs as root
				"telepresence@localhost:" + telAppMountPoint, // remote user and what to mount
				mountPoint, // where to mount it
			}

			err := dexec.CommandContext(ctx, "sshfs", sshArgs...).Run()
			if err != nil && ctx.Err() != nil {
				err = nil
			}
=======
	err := client.Retry(ctx, "sshfs", func(ctx context.Context) error {
		dl := &net.Dialer{Timeout: 3 * time.Second}
		conn, err := dl.DialContext(ctx, "tcp", fmt.Sprintf("%s:%d", mf.PodIP, mf.SftpPort))
		if err != nil {
>>>>>>> 8c440168
			return err
		}
		defer conn.Close()
		sshfsArgs := []string{
			"-F", "none", // don't load the user's config file
			"-f", // foreground operation

			// connection settings
			"-C", // compression
			"-oConnectTimeout=10",
			"-oStrictHostKeyChecking=no",     // don't bother checking the host key...
			"-oUserKnownHostsFile=/dev/null", // and since we're not checking it, don't bother remembering it either
			"-o", "slave",                    // Unencrypted via stdin/stdout

			// mount directives
			"-o", "follow_symlinks",
			"localhost:" + telAppMountPoint, // what to mount
			mountPoint,                      // where to mount it
		}
		return dpipe.DPipe(ctx, dexec.CommandContext(ctx, "sshfs", sshfsArgs...), conn)
	}, 3*time.Second, 6*time.Second)

	if err != nil {
		dlog.Error(ctx, err)
	}
}

// removeIntercept removes one intercept by name
func (tm *trafficManager) removeIntercept(c context.Context, name string) error {
	if ns, ok := tm.localIntercepts[name]; ok {
		return tm.removeLocalOnlyIntercept(c, name, ns)
	}
	dlog.Debugf(c, "telling manager to remove intercept %s", name)
	_, err := tm.managerClient.RemoveIntercept(c, &manager.RemoveInterceptRequest2{
		Session: tm.session(),
		Name:    name,
	})
	return err
}

func (tm *trafficManager) removeLocalOnlyIntercept(c context.Context, name, namespace string) error {
	dlog.Debugf(c, "removing local-only intercept %s", name)
	delete(tm.localIntercepts, name)
	for _, otherNs := range tm.localIntercepts {
		if otherNs == namespace {
			return nil
		}
	}

	// Ensure that namespace is removed from localInterceptedNamespaces if this was the last local intercept
	// for the given namespace.
	tm.accLock.Lock()
	delete(tm.localInterceptedNamespaces, namespace)
	tm.accLock.Unlock()
	tm.updateDaemonNamespaces(c)
	return nil
}

// clearIntercepts removes all intercepts
func (tm *trafficManager) clearIntercepts(c context.Context) error {
	intercepts, _ := actions.ListMyIntercepts(c, tm.managerClient, tm.session().SessionId)
	for _, cept := range intercepts {
		err := tm.removeIntercept(c, cept.Spec.Name)
		if err != nil {
			return err
		}
	}
	return nil
}<|MERGE_RESOLUTION|>--- conflicted
+++ resolved
@@ -395,38 +395,10 @@
 	dlog.Infof(ctx, "Mounting file system for intercept %q at %q", mf.Name, mountPoint)
 
 	// Retry mount in case it gets disconnected
-<<<<<<< HEAD
-	err := client.Retry(ctx, "kubectl port-forward to pod", func(ctx context.Context) error {
-		return tm.portForwardAndThen(ctx, pfArgs, outputScanner, func(ctx context.Context, rg interface{}) error {
-			localPort := rg.(string)
-			sshArgs := []string{
-				"-F", "none", // don't load the user's config file
-				"-f", // foreground operation
-
-				// connection settings
-				"-C", // compression
-				"-oConnectTimeout=10",
-				"-oStrictHostKeyChecking=no",     // don't bother checking the host key...
-				"-oUserKnownHostsFile=/dev/null", // and since we're not checking it, don't bother remembering it either
-				"-p", localPort,                  // port to connect to
-
-				// mount directives
-				"-o", "follow_symlinks",
-				"-o", "allow_root", // needed to make --docker-run work as docker runs as root
-				"telepresence@localhost:" + telAppMountPoint, // remote user and what to mount
-				mountPoint, // where to mount it
-			}
-
-			err := dexec.CommandContext(ctx, "sshfs", sshArgs...).Run()
-			if err != nil && ctx.Err() != nil {
-				err = nil
-			}
-=======
 	err := client.Retry(ctx, "sshfs", func(ctx context.Context) error {
 		dl := &net.Dialer{Timeout: 3 * time.Second}
 		conn, err := dl.DialContext(ctx, "tcp", fmt.Sprintf("%s:%d", mf.PodIP, mf.SftpPort))
 		if err != nil {
->>>>>>> 8c440168
 			return err
 		}
 		defer conn.Close()
@@ -443,6 +415,7 @@
 
 			// mount directives
 			"-o", "follow_symlinks",
+			"-o", "allow_root", // needed to make --docker-run work as docker runs as root
 			"localhost:" + telAppMountPoint, // what to mount
 			mountPoint,                      // where to mount it
 		}
