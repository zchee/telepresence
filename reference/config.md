--- conflicted
+++ resolved
@@ -90,12 +90,6 @@
 Values for `cloud` are listed below and their type varies, so please see the chart for the expected type for each config value.
 These fields control how the client interacts with the Cloud service.
 
-<<<<<<< HEAD
-|Field|Description|Type|Default|
-|---|---|---|---|
-|`skipLogin`|Whether the cli should skip automatic login to Ambassador Cloud. If set to true, you must have a [license](../cluster-config/#air-gapped-cluster) installed in the cluster in order to be able to perform selective intercepts |bools: `1`, `t`, `T`, `TRUE`, `true`, `True`, `0`, `f`, `F,` `FALSE`|false|
-|`refreshMessages`|How frequently the CLI should communicate with Ambassador Cloud to get new command messages, which also resets whether the message has been raised or not. You will see each message at most once within the duration given by this config|duration: number respresenting seconds or a string with a unit suffix of `ms`, `s`, `m`, or `h`|168h|
-=======
 | Field             | Description                                                                                                                                                                                                                                | Type                                       | Default |
 |-------------------|--------------------------------------------------------------------------------------------------------------------------------------------------------------------------------------------------------------------------------------------|--------------------------------------------|---------|
 | `skipLogin`       | Whether the CLI should skip automatic login to Ambassador Cloud.  If set to true, in order to perform personal intercepts you must have a [license key](../cluster-config/#air-gapped-cluster) installed in the cluster.                   | [bool][yaml-bool]                          | false   |
@@ -108,7 +102,6 @@
 as well, or would like it to not attempt to communicate with
 Ambassador Cloud at all (even for the auto-detection), then be sure to
 set the `skipLogin` value to `true`.
->>>>>>> 47fac764
 
 Reminder: To use personal intercepts, which normally require a login,
 you must have a license key in your cluster and specify which
