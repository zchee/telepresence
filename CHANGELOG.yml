# The YAML in this file should contain:
#
# changelog: An (optional) URL to the CHANGELOG for the product.
# items: An array of releases with the following attributes:
#     - version: The (optional) version number of the release, if applicable.
#     - date: The date of the release in the format YYYY-MM-DD.
#     - notes: An array of noteworthy changes included in the release, each having the following attributes:
#         - type: The type of change, one of `bugfix`, `feature`, `security` or `change`.
#         - title: A short title of the noteworthy change.
#         - body: >-
#             Two or three sentences describing the change and why it
#             is noteworthy.  This is HTML, not plain text or
#             markdown.  It is handy to use YAML's ">-" feature to
#             allow line-wrapping.
#         - image: >-
#             The URL of an image that visually represents the
#             noteworthy change.  This path is relative to the
#             `release-notes` directory; if this file is
#             `FOO/releaseNotes.yml`, then the image paths are
#             relative to `FOO/release-notes/`.
#         - docs: The path to the documentation page where additional information can be found.
#         - href: A path from the root to a resource on the getambassador website, takes precedence over a docs link.
#
# For older changes, see CHANGELOG.OLD.md
docTitle: Telepresence Release Notes
docDescription: >-
  Release notes for Telepresence by Ambassador Labs, a CNCF project
  that enables developers to iterate rapidly on Kubernetes
  microservices by arming them with infinite-scale development
  environments, access to instantaneous feedback loops, and highly
  customizable development environments.
items:
<<<<<<< HEAD
  - version: 2.19.0
    date: (TBD)
    notes:
      - type: bugfix
        title: Include svc as a top-level domain in the DNS resolver.
        body: ->
          It's not uncommon that use-cases involving Kafka or other middleware use FQNs that end with
          &quot;svc&quot;. The core-DNS resolver in Kubernetes can resolve such names. With this bugfix,
          the Telepresence DNS resolver will also be able to resolve them, and thereby remove the need
          to add &quot;.svc&quot; to the include-suffix list.
        docs: https://github.com/telepresenceio/telepresence/issues/2814
      - type: feature
        title: Add ability to mount a webhook secret.
        body: >-
          A new Helm chart value <code>agentInjector.certificate.accessMethod</code> which can be set to <code>watch</code>
          (the default) or <code>mount</code> has been added. The <code>mount</code> setting is intended for clusters with
          policies that prevent containers from doing a <code>get</code>, <code>list</code> or <code>watch</code> of a
          <code>Secret</code>, but where a latency of up to 90 seconds is acceptable between the time the secret is
          regenerated and the agent-injector picks it up.
      - type: feature
        title: Make it possible to specify ignored volume mounts using path prefix.
        body: >-
          Volume mounts like <code>/var/run/secrets/kubernetes.io</code> are not declared in the workload. Instead, they
          are injected during pod-creation and their names are generated. It is nwo possible to ignore such mounts using a
          matching path prefix.
      - type: feature
        title: Make the telemount Docker Volume plugin configurable
        body: >-
          A <code>telemount</code> object was added to the <code>intercept</code> object in <code>config.yml</code>
          (or Helm value <code>client.intercept</code>), so that the automatic download and installation of this plugin can
          be fully customised.
      - type: feature
        title: Add option to load the kubeconfig yaml from stdin during connect.
        body: >-
          This allows another process with a kubeconfig already loaded in memory
          to directly pass it to <code>telepresence connect</code> without needing a separate
          file. Simply use a dash "-" as the filename for the <code>--kubeconfig</code> flag.
      - type: feature
        title: Add ability to specify agent security context.
        body: >-
          A new Helm chart value <code>agent.securityContext</code> that will allow configuring the security context of
          the injected traffic agent.  The value can be set to a valid Kubernetes securityContext object, or can be set
          to an empty value (<code>{}</code>) to ensure the agent has no defined security context.  If no value is specified,
          the traffic manager will set the agent's security context to the same as the first container's of the workload
          being injected into.
      - type: change
        title: Tracing is no longer enabled by default.
        body: >-
          Tracing must now be enabled explicitly in order to use the <code>telepresence gather-traces</code>
          command.
      - type: change
        title: Removal of timeouts that are no longer in use
        body: >-
          The <code>config.yml</code> values <code>timeouts.agentInstall</code> and <code>timeouts.apply</code> haven't
          been in use since versions prior to 2.6.0, when the client was responsible for installing the traffic-agent.
          These timeouts are now removed from the code-base, and a warning will be printed when attempts are made to use
          them.
      - type: bugfix
        title: Search all private subnets to find one open for dnsServerSubnet
        body: >-
          This resolves a bug that did not test all subnets in a private range, sometimes resulting in the warning,
          "DNS doesn't seem to work properly."
=======
  - version: 2.18.3
    date: (TBD)
    notes:
      - type: bugfix
        title: Creation of individual pods was blocked by the agent-injector webhook.
        body: >-
          An attempt to create a pod was blocked unless it was provided by a workload. Hence, commands like
          <code>kubectl run -i busybox --rm --image=curlimages/curl --restart=Never -- curl echo-easy.default</code>
          would be blocked from executing.
>>>>>>> 4249a1f4
  - version: 2.18.2
    date: (TBD)
    notes:
      - type: bugfix
        title: Fix panic due to root daemon not running.
        body: >-
          If a <code>telepresence connect</code> was made at a time when the root daemon was not running (an abnormal
          condition) and a subsequent intercept was then made, a panic would occur when the port-forward to the agent
          was set up. This is now fixed so that the initial <code>telepresence connect</code> is refused unless the root
          daemon is running.
  - version: 2.18.1
    date: (TBD)
    notes:
      - type: bugfix
        title: Get rid of telemount plugin stickiness
        body: >-
          The <code>datawire/telemount</code> that is automatically downloaded and installed, would never be
          updated once the installation was made. Telepresence will now check for the latest release of the
          plugin and cache the result of that check for 24 hours. If a new version arrives, it will be
          installed and used.
      - type: bugfix
        title: Use route instead of address for CIDRs with masks that don't allow "via"
        body: >-
          A CIDR with a mask that leaves less than two bits (/31 or /32 for IPv4)
          cannot be added as an address to the VIF, because such addresses must
          have bits allowing a "via" IP.
          
          The logic was modified to allow such CIDRs to become static routes, using the
          VIF base address as their "via", rather than being VIF addresses in their own right.
      - type: bugfix
        title: Containerized daemon created cache files owned by root
        body: >-
          When using <code>telepresence connect --docker</code> to create a containerized daemon, that
          daemon would sometimes create files in the cache that were owned by root, which then caused
          problems when connecting without the <code>--docker</code> flag.
      - type: bugfix
        title: Remove large number of requests when traffic-manager is used in large clusters.
        body: >-
          The traffic-manager would make a very large number of API requests during cluster start-up
          or when many services were changed for other reasons. The logic that did this was refactored
          and the number of queries were significantly reduced.
      - type: bugfix
        title: Don't patch probes on replaced containers.
        body: >-
          A container that is being replaced by a <code>telepresence intercept --replace</code>
          invocation will have no liveness-, readiness, nor startup-probes. Telepresence didn't
          take this into consideration when injecting the traffic-agent, but now it will refrain
          from patching symbolic port names of those probes.
      - type: bugfix
        title: Don't rely on context name when deciding if a kind cluster is used.
        body: >-
          The code that auto-patches the kubeconfig when connecting to a kind cluster from within
          a docker container, relied on the context name starting with "kind-", but although all
          contexts created by kind have that name, the user is still free to rename it or to create
          other contexts using the same connection properties. The logic was therefore changed
          to instead look for a loopback service address.
  - version: 2.18.0
    date: "2024-2-9"
    notes:
      - type: feature
        title: Include the image for the traffic-agent in the output of the version and status commands.
        body: >-
          The version and status commands will now output the image that the traffic-agent will be using when injected
          by the agent-injector.
      - type: feature
        title: Custom DNS using the client DNS resolver.
        body: >-
          <p>A new <code>telepresence connect --proxy-via CIDR=WORKLOAD</code> flag was introduced, allowing Telepresence
          to translate DNS responses matching specific subnets into virtual IPs that are used locally. Those virtual IPs
          are then routed (with reverse translation) via the pod's of a given workload. This makes it possible to handle
          custom DNS servers that resolve domains into loopback IPs. The flag may also be used in cases where the
          cluster's subnets are in conflict with the workstation's VPN.</p>
          <p>The CIDR can also be a symbolic name that identifies a subnet or list of subnets:<table>
          <tr><td><code>also</code></td><td>All subnets added with --also-proxy</td></tr>
          <tr><td><code>service</code></td><td>The cluster's service subnet</td></tr>
          <tr><td><code>pods</code></td><td>The cluster's pod subnets.</td></tr>
          <tr><td><code>all</code></td><td>All of the above.</td></tr>
          </table></p>
      - type: bugfix
        title: Ensure that agent.appProtocolStrategy is propagated correctly.
        body: >-
          The <code>agent.appProtocolStrategy</code> was inadvertently dropped when moving license related code fromm the
          OSS repository the repository for the Enterprise version of Telepresence. It has now been restored.
      - type: bugfix
        title: Include non-default zero values in output of telepresence config view.
        body: >-
          The <code>telepresence config view</code> command will now print zero values in the output when
          the default for the value is non-zero.
      - type: bugfix
        title: Restore ability to run the telepresence CLI in a docker container.
        body: >-
          The improvements made to be able to run the telepresence daemon in docker
          using <code>telepresence connect --docker</code> made it impossible to run
          both the CLI and the daemon in docker. This commit fixes that and
          also ensures that the user- and root-daemons are merged in this
          scenario when the container runs as root.
      - type: bugfix
        title: Remote mounts when intercepting with the --replace flag.
        body: >-
          A <code>telepresence intercept --replace</code> did not correctly mount all volumes, because when the
          intercepted container was removed, its mounts were no longer visible to the agent-injector when it
          was subjected to a second invocation. The container is now kept in place, but with an image that
          just sleeps infinitely.
      - type: bugfix
        title: Intercepting with the --replace flag will no longer require all subsequent intercepts to use --replace.
        body: >-
          A <code>telepresence intercept --replace</code> will no longer switch the mode of the intercepted workload,
          forcing all subsequent intercepts on that workload to use <code>--replace</code> until the agent is
          uninstalled. Instead, <code>--replace</code> can be used interchangeably just like any other intercept flag.
      - type: bugfix
        title: Kubeconfig exec authentication with context names containing colon didn't work on Windows
        body: >-
          The logic added to allow the root daemon to connect directly to the cluster using the user daemon as a proxy
          for exec type authentication in the kube-config, didn't take into account that a context name sometimes
          contains the colon ":" character. That character cannot be used in filenames on windows because it is the
          drive letter separator.
      - type: bugfix
        title: Provide agent name and tag as separate values in Helm chart
        body: >-
          The <code>AGENT_IMAGE</code> was a concatenation of the agent's name and tag. This is now changed so that the
          env instead contains an <code>AGENT_IMAGE_NAME</code> and <code>AGENT_INAGE_TAG</code>. The <code>AGENT_IMAGE
          </code> is removed. Also, a new env <code>REGISTRY</code> is added, where the registry of the traffic-
          manager image is provided. The <code>AGENT_REGISTRY</code> is no longer required
          and will default to <code>REGISTRY</code> if not set.
      - type: bugfix
        title: Environment interpolation expressions were prefixed twice.
        body: >-
          Telepresence would sometimes prefix environment interpolation expressions in the traffic-agent twice so
          that an expression that looked like <code>$(SOME_NAME)</code> in the app-container, ended up as <code>
          $(_TEL_APP_A__TEL_APP_A_SOME_NAME)</code> in the corresponding expression in the traffic-agent.
      - type: bugfix
        title: Panic in root-daemon on darwin workstations with full access to cluster network.
        body: >-
          A darwin machine with full access to the cluster's subnets will never create a TUN-device, and a check was
          missing if the device actually existed, which caused a panic in the root daemon.
      - type: bugfix
        title: Show allow-conflicting-subnets in telepresence status and telepresence config view.
        body: >-
          The <code>telepresence status</code> and <code>telepresence config view</code> commands didn't show the
          <code>allowConflictingSubnets</code> CIDRs because the value wasn't propagated correctly to the CLI.
      - type: feature
        title: It is now possible use a host-based connection and containerized connections simultaneously.
        body: >-
          Only one host-based connection can exist because that connection will alter the DNS to reflect the namespace
          of the connection. but it's now possible to create additional connections using <code>--docker</code> while
          retaining the host-based connection.
      - type: feature
        title: Ability to set the hostname of a containerized daemon.
        body: >-
          The hostname of a containerized daemon defaults to be the container's ID in Docker. You now can override the
          hostname using <code>telepresence connect --docker --hostname &lt;a name&gt;</code>.
      - type: feature
        title: New <code>--multi-daemon</code>flag to enforce a consistent structure for the status command output.
        body: >-
          The output of the <code>telepresence status</code> when using <code>--output json</code> or <code>--output
          yaml</code> will either show an object where the <code>user_daemon</code> and <code>root_daemon</code>
          are top level elements, or when multiple connections are used, an object where a <code>connections</code>
          list contains objects with those daemons. The flag <code>--multi-daemon</code> will enforce the latter
          structure even when only one daemon is connected so that the output can be parsed consistently. The reason
          for keeping the former structure is to retain backward compatibility with existing parsers.
      - type: bugfix
        title: Make output from telepresence quit more consistent.
        body: >-
          A quit (without -s) just disconnects the host user and root daemons but will quit a container based daemon.
          The message printed was simplified to remove some have/has is/are errors caused by the difference.
      - type: bugfix
        title: "Fix &quot;tls: bad certificate&quot; errors when refreshing the mutator-webhook secret"
        body: >-
          The <code>agent-injector</code> service will now refresh the secret used by the <code>mutator-webhook</code>
          each time a new connection is established, thus preventing the certificates to go out-of-sync when
          the secret is regenerated.
      - type: bugfix
        title: Keep telepresence-agents configmap in sync with pod states.
        body: >-
          An intercept attempt that resulted in a timeout due to failure of injecting the traffic-agent left the
          <code>telepresence-agents</code> configmap in a state that indicated that an agent had been added, which
          caused problems for subsequent intercepts after the problem causing the first failure had been fixed.
      - type: bugfix
        title: The <code>telepresence status</code> command will now report the status of all running daemons.
        body: >-
          A <code>telepresence status</code>, issued when multiple containerized daemons were active, would error with
          &quot;multiple daemons are running, please select one using the --use &lt;match&gt; flag&quot;. This is now
          fixed so that the command instead reports the status of all running daemons.
      - type: bugfix
        title: The <code>telepresence version</code> command will now report the version of all running daemons.
        body: >-
          A <code>telepresence version</code>, issued when multiple containerized daemons were active, would error with
          &quot;multiple daemons are running, please select one using the --use &lt;match&gt; flag&quot;. This is now
          fixed so that the command instead reports the version of all running daemons.
      - type: bugfix
        title: Multiple containerized daemons can now be disconnected using <code>telepresence quit -s</code>
        body: >-
          A <code>telepresence quit -s</code>, issued when multiple containerized daemons were active, would error with
          &quot;multiple daemons are running, please select one using the --use &lt;match&gt; flag&quot;. This is now
          fixed so that the command instead quits all daemons.
      - type: bugfix
        title: The DNS search path on Windows is now restored when Telepresence quits
        body: >-
          The DNS search path that Telepresence uses to simulate the DNS lookup functionality in the connected
          cluster namespace was not removed by a <code>telepresence quit</code>, resulting in connectivity problems
          from the workstation. Telepresence will now remove the entries that it has added to the search list when
          it quits.
      - type: bugfix
        title: The user-daemon would sometimes get killed when used by multiple simultaneous CLI clients.
        body: >-
          The user-daemon would die with a fatal &quot;fatal error: concurrent map writes&quot; error in the
          <code>connector.log</code>, effectively killing the ongoing connection.
      - type: bugfix
        title: Multiple services ports using the same target port would not get intercepted correctly.
        body: >-
          Intercepts didn't work when multiple service ports were using the same container port. Telepresence would
          think that one of the ports wasn't intercepted and therefore disable the intercept of the container port.
      - type: bugfix
        title: Root daemon refuses to disconnect.
        body: >-
          The root daemon would sometimes hang forever when attempting to disconnect due to a deadlock in
          the VIF-device.
      - type: bugfix
        title: Fix panic in user daemon when traffic-manager was unreachable
        body: >-
          The user daemon would panic if the traffic-manager was unreachable. It will now instead report
          a proper error to the client.
      - type: change
        title: Removal of backward support for versions predating 2.6.0
        body: >-
          The telepresence helm installer will no longer discover and convert workloads that were modified by versions
          prior to 2.6.0. The traffic manager will and no longer support the muxed tunnels used in versions prior to
          2.5.0.
  - version: 2.17.0
    date: "2023-11-14"
    notes:
      - type: feature
        title: Additional Prometheus metrics to track intercept/connect activity
        body: >-
          This feature adds the following metrics to the Prometheus endpoint: <code>connect_count</code>, 
          <code>connect_active_status</code>, <code>intercept_count</code>, and <code>intercept_active_status</code. 
          These are labeled by client/install_id. 
          Additionally, the <code>intercept_count</code> metric has been renamed to <code>active_intercept_count</code> 
          for clarity.
      - type: feature
        title: Make the Telepresence client docker image configurable.
        body: >-
          The docker image used when running a Telepresence intercept in docker mode can now be configured using
          the setting <code>images.clientImage</code> and will default first to the value of the environment <code>
          TELEPRESENCE_CLIENT_IMAGE</code>, and then to the value preset by the telepresence binary. This
          configuration setting is primarily intended for testing purposes.
      - type: feature
        title: Use traffic-agent port-forwards for outbound and intercepted traffic.
        body: >-
          The telepresence TUN-device is now capable of establishing direct port-forwards to a traffic-agent in the
          connected namespace. That port-forward is then used for all outbound traffic to the device, and also for
          all traffic that arrives from intercepted workloads. Getting rid of the extra hop via the traffic-manager
          improves performance and reduces the load on the traffic-manager. The feature can only be used if the client
          has Kubernetes port-forward permissions to the connected namespace. It can be disabled by setting <code>
          cluster.agentPortForward</code> to <code>false</code> in <code>config.yml</code>.
      - type: feature
        title: Improve outbound traffic performance.
        body: >-
          The root-daemon now communicates directly with the traffic-manager instead of routing all outbound traffic
          through the user-daemon. The root-daemon uses a patched kubeconfig where <code>exec</code> configurations to
          obtain credentials are dispatched to the user-daemon. This to ensure that all authentication plugins will
          execute in user-space. The old behavior of routing everything through the user-daemon can be restored by
          setting <code>cluster.connectFromRootDaemon</code> to <code>false</code> in <code>config.yml</code>.
      - type: feature
        title: New networking CLI flag --allow-conflicting-subnets
        body: >-
          telepresence connect (and other commands that kick off a connect) now accepts an --allow-conflicting-subnets
          CLI flag. This is equivalent to client.routing.allowConflictingSubnets in the helm chart, but can be specified
          at connect time. It will be appended to any configuration pushed from the traffic manager.
      - type: change
        title: Warn if large version mismatch between traffic manager and client.
        body: >-
          Print a warning if the minor version diff between the client and the traffic manager is greater than three.
      - type: change
        title: The authenticator binary was removed from the docker image.
        body: >-
          The <code>authenticator</code> binary, used when serving proxied <code>exec</code> kubeconfig credential
          retrieval, has been removed. The functionality was instead added as a subcommand to the <code>telepresence
          </code> binary.
  - version: 2.16.1
    date: "2023-10-12"
    notes:
      - type: feature
        title: Add --docker-debug flag to the telepresence intercept command.
        body: >-
          This flag is similar to <code>--docker-build</code> but will start the container with more relaxed security
          using the <code>docker run</code> flags <code>--security-opt apparmor=unconfined --cap-add SYS_PTRACE</code>.
      - type: feature
        title: Add a --export option to the telepresence connect command.
        body: >-
          In some situations it is necessary to make some ports available to the
          host from a containerized telepresence daemon. This commit adds a
          repeatable <code>--expose &lt;docker port exposure&gt;</code> flag to the connect
          command.
      - type: feature
        title: Prevent agent-injector webhook from selecting from kube-xxx namespaces.
        body: >-
          The <code>kube-system</code> and <code>kube-node-lease</code> namespaces should not be affected by a
          global agent-injector webhook by default. A default <code>namespaceSelector</code> was therefore added
          to the Helm Chart <code>agentInjector.webhook</code> that contains a <code>NotIn</code> preventing those
          namespaces from being selected.
      - type: bugfix
        title: Backward compatibility for pod template TLS annotations.
        body: >-
          Users of Telepresence < 2.9.0 that make use of the pod template TLS annotations were unable to upgrade because
          the annotation names have changed (now prefixed by "telepresence."), and the environment expansion of the
          annotation values was dropped. This fix restores support for the old names (while retaining the new ones) and
          the environment expansion.
      - type: security
        title: Built with go 1.21.3
        body: >-
          Built Telepresence with go 1.21.3 to address CVEs.
      - type: bugfix
        title: Match service selector against pod template labels
        body: >-
          When listing intercepts (typically by calling <code>telepresence list</code>) selectors of services are matched
          against workloads. Previously the match was made against the labels of the workload, but now they are matched
          against the labels pod template of the workload. Since the service would actually be matched against pods this
          is more correct. The most common case when this makes a difference is that statefulsets now are listed when they should.
  - version: 2.16.0
    date: "2023-10-02"
    notes:
      - type: bugfix
        title: The helm sub-commands will no longer start the user daemon.
        body: >-
          The <code>telepresence helm install/upgrade/uninstall</code> commands will no longer start the telepresence
          user daemon because there's no need to connect to the traffic-manager in order for them to execute.
      - type: bugfix
        title: Routing table race condition
        body: >-
          A race condition would sometimes occur when a Telepresence TUN device was deleted and another created in rapid
          succession that caused the routing table to reference interfaces that no longer existed.
      - type: bugfix
        title: Stop lingering daemon container
        body: >-
          When using <code>telepresence connect --docker</code>, a lingering container could be present, causing errors
          like &quot;The container name NN is already in use by container XX ...&quot;. When this happens, the connect
          logic will now give the container some time to stop and then call <code>docker stop NN</code> to stop it
          before retrying to start it.
      - type: bugfix
        title: Add file locking to the Telepresence cache
        body: >-
          Files in the Telepresence cache are accesses by multiple processes. The processes will now use advisory
          locks on the files to guarantee consistency.
      - type: change
        title: Lock connection to namespace
        body: >-
          The behavior changed so that a connected Telepresence client is bound to a namespace. The namespace can then
          not be changed unless the client disconnects and reconnects. A connection is also given a name. The default
          name is composed from <code>&lt;kube context name&gt;-&lt;namespace&gt;</code> but can be given explicitly
          when connecting using <code>--name</code>. The connection can optionally be identified using the option
          <code>--use &lt;name match&gt;</code> (only needed when docker is used and more than one connection is active).
      - type: change
        title: Deprecation of global --context and --docker flags.
        body: >-
          The global flags <code>--context</code> and <code>--docker</code> will now be considered deprecated unless used
          with commands that accept the full set of Kubernetes flags (e.g. <code>telepresence connect</code>).
      - type: change
        title: Deprecation of the --namespace flag for the intercept command.
        body: >-
          The <code>--namespace</code> flag is now deprecated for <code>telepresence intercept</code> command. The flag can instead
          be used with all commands that accept the full set of Kubernetes flags (e.g. <code>telepresence connect</code>).
      - type: change
        title: Legacy code predating version 2.6.0 was removed.
        body: >-
          The telepresence code-base still contained a lot of code that would modify workloads instead of relying on
          the mutating webhook installer when a traffic-manager version predating version 2.6.0 was discovered. This
          code has now been removed.
      - type: feature
        title: Add `telepresence list-namespaces` and `telepresence list-contexts` commands
        body: >-
          These commands can be used to check accessible namespaces and for automation.
      - type: change
        title: Implicit connect warning
        body: >-
          A deprecation warning will be printed if a command other than <code>telepresence connect</code> causes an
          implicit connect to happen. Implicit connects will be removed in a future release.
  - version: 2.15.1
    date: "2023-09-06"
    notes:
      - type: security
        title: Rebuild with go 1.21.1
        body: >-
          Rebuild Telepresence with go 1.21.1 to address CVEs.
      - type: security
        title: Set security context for traffic agent
        body: >-
          Openshift users reported that the traffic agent injection was failing due to a missing security context.
  - version: 2.15.0
    date: "2023-08-29"
    notes:
      - type: security
        title: Add ASLR to telepresence binaries
        body: >-
          ASLR hardens binary sercurity against fixed memory attacks.
      - type: feature
        title: Added client builds for arm64 architecture.
        body: >-
          Updated the release workflow files in github actions to including building and publishing the client binaries for arm64 architecture.
        docs: https://github.com/telepresenceio/telepresence/issues/3259
      - type: bugfix
        title: KUBECONFIG env var can now be used with the docker mode.
        body: >-
          If provided, the KUBECONFIG environment variable was passed to the kubeauth-foreground service as a parameter.
          However, since it didn't exist, the CLI was throwing an error when using <code>telepresence connect --docker</code>.
        docs: https://github.com/telepresenceio/telepresence/pull/3300
      - type: bugfix
        title: Fix deadlock while watching workloads
        body: >-
          The <code>telepresence list --output json-stream</code> wasn't releasing the session's lock after being
          stopped, including with a <code>telepresence quit</code>. The user could be blocked as a result.
        docs: https://github.com/telepresenceio/telepresence/pull/3298
      - type: bugfix
        title: Change json output of telepresence list command
        body: >-
          Replace deprecated info in the JSON output of the telepresence list command.
  - version: 2.14.4
    date: "2023-08-21"
    notes:
      - type: bugfix
        title: Nil pointer exception when upgrading the traffic-manager.
        body: >-
          Upgrading the traffic-manager using <code>telepresence helm upgrade</code> would sometimes
          result in a helm error message <q>executing "telepresence/templates/intercept-env-configmap.yaml"
          at <.Values.intercept.environment.excluded>: nil pointer evaluating interface {}.excluded"</q>
        docs: https://github.com/telepresenceio/telepresence/issues/3313
  - version: 2.14.2
    date: "2023-07-26"
    notes:
      - type: bugfix
        title: Telepresence now use the OSS agent in its latest version by default.
        body: >-
          The traffic manager admin was forced to set it manually during the chart installation.
        docs: https://github.com/telepresenceio/telepresence/issues/3271
  - version: 2.14.1
    date: "2023-07-07"
    notes:
      - type: feature
        title: Envoy's http idle timout is now configurable.
        body: >-
          A new <code>agent.helm.httpIdleTimeout</code> setting was added to the Helm chart that controls
          the proprietary Traffic agent's http idle timeout. The default of one hour, which in some situations
          would cause a lot of resource consuming and lingering connections, was changed to 70 seconds.
      - type: feature
        title: Add more gauges to the Traffic manager's Prometheus client.
        body: >-
          Several gauges were added to the Prometheus client to make it easier to monitor
          what the Traffic manager spends resources on.
      - type: feature
        title: Agent Pull Policy
        body: >-
          Add option to set traffic agent pull policy in helm chart.
      - type: bugfix
        title: Resource leak in the Traffic manager.
        body: >-
          Fixes a resource leak in the Traffic manager caused by lingering tunnels between the clients and
          Traffic agents. The tunnels are now closed correctly when terminated from the side that created them.
      - type: bugfix
        title: Fixed problem setting traffic manager namespace using the kubeconfig extension.
        body: >-
          Fixes a regression introduced in version 2.10.5, making it impossible to set the traffic-manager namespace
          using the telepresence.io kubeconfig extension.
        docs: https://www.getambassador.io/docs/telepresence/latest/reference/config#manager
  - version: 2.14.0
    date: "2023-06-12"
    notes:
      - type: feature
        title: DNS configuration now supports excludes and mappings.
        body: >-
          The DNS configuration now supports two new fields, excludes and mappings. The excludes field allows you to
          exclude a given list of hostnames from resolution, while the mappings field can be used to resolve a hostname with
          another.
        docs: https://github.com/telepresenceio/telepresence/pull/3172

      - type: feature
        title: Added the ability to exclude environment variables
        body: >-
          Added a new config map that can take an array of environment variables that will
          then be excluded from an intercept that retrieves the environment of a pod.

      - type: bugfix
        title: Fixed traffic-agent backward incompatibility issue causing lack of remote mounts
        body: >-
          A traffic-agent of version 2.13.3 (or 1.13.15) would not propagate the directories under
          <code>/var/run/secrets</code> when used with a traffic manager older than 2.13.3.

      - type: bugfix
        title: Fixed race condition causing segfaults on rare occasions when a tunnel stream timed out.
        body: >-
          A context cancellation could sometimes be trapped in a stream reader, causing it to incorrectly return
          an undefined message which in turn caused the parent reader to panic on a <code>nil</code> pointer reference.
        docs: https://github.com/telepresenceio/telepresence/pull/2963

      - type: change
        title: Routing conflict reporting.
        body: >-
          Telepresence will now attempt to detect and report routing conflicts with other running VPN software on client machines.
          There is a new configuration flag that can be tweaked to allow certain CIDRs to be overridden by Telepresence.

      - type: change
        title: test-vpn command deprecated
        body: >-
          Running telepresence test-vpn will now print a deprecation warning and exit. The command will be removed in a future release.
          Instead, please configure telepresence for your VPN's routes.
  - version: 2.13.3
    date: "2023-05-25"
    notes:
      - type: feature
        title: Add imagePullSecrets to hooks
        body: >-
          Add .Values.hooks.curl.imagePullSecrets and .Values.hooks curl.imagePullSecrets to Helm values.
        docs: https://github.com/telepresenceio/telepresence/pull/3079

      - type: change
        title: Change reinvocation policy to Never for the mutating webhook
        body: >-
          The default setting of the reinvocationPolicy for the mutating webhook dealing with agent injections changed from Never to IfNeeded.

      - type: bugfix
        title: Fix mounting fail of IAM roles for service accounts web identity token
        body: >-
          The eks.amazonaws.com/serviceaccount volume injected by EKS is now exported and remotely mounted during an intercept.
        docs: https://github.com/telepresenceio/telepresence/issues/3166

      - type: bugfix
        title: Correct namespace selector for cluster versions with non-numeric characters
        body: >-
          The mutating webhook now correctly applies the namespace selector even if the cluster version contains non-numeric characters. For example, it can now handle versions such as Major:"1", Minor:"22+".
        docs: https://github.com/telepresenceio/telepresence/pull/3184

      - type: bugfix
        title: Enable IPv6 on the telepresence docker network
        body: >-
          The "telepresence" Docker network will now propagate DNS AAAA queries to the Telepresence DNS resolver when it runs in a Docker container.
        docs: https://github.com/telepresenceio/telepresence/issues/3179

      - type: bugfix
        title: Fix the crash when intercepting with --local-only and --docker-run
        body: >-
          Running telepresence intercept --local-only --docker-run no longer  results in a panic.
        docs: https://github.com/telepresenceio/telepresence/issues/3171

      - type: bugfix
        title: Fix incorrect error message with local-only mounts
        body: >-
          Running telepresence intercept --local-only --mount false no longer results in an incorrect error message saying "a local-only intercept cannot have mounts".
        docs: https://github.com/telepresenceio/telepresence/issues/3171

      - type: bugfix
        title: specify port in hook urls
        body: >-
          The helm chart now correctly handles custom agentInjector.webhook.port that was not being set in hook URLs.
        docs: https://github.com/telepresenceio/telepresence/pull/3161

      - type: bugfix
        title: Fix wrong default value for disableGlobal and agentArrival
        body: >-
          Params .intercept.disableGlobal and .timeouts.agentArrival are now correctly honored.<|MERGE_RESOLUTION|>--- conflicted
+++ resolved
@@ -30,7 +30,6 @@
   environments, access to instantaneous feedback loops, and highly
   customizable development environments.
 items:
-<<<<<<< HEAD
   - version: 2.19.0
     date: (TBD)
     notes:
@@ -93,7 +92,6 @@
         body: >-
           This resolves a bug that did not test all subnets in a private range, sometimes resulting in the warning,
           "DNS doesn't seem to work properly."
-=======
   - version: 2.18.3
     date: (TBD)
     notes:
@@ -103,7 +101,6 @@
           An attempt to create a pod was blocked unless it was provided by a workload. Hence, commands like
           <code>kubectl run -i busybox --rm --image=curlimages/curl --restart=Never -- curl echo-easy.default</code>
           would be blocked from executing.
->>>>>>> 4249a1f4
   - version: 2.18.2
     date: (TBD)
     notes:
