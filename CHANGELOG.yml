--- conflicted
+++ resolved
@@ -30,7 +30,6 @@
   environments, access to instantaneous feedback loops, and highly
   customizable development environments.
 items:
-<<<<<<< HEAD
   - version: 2.19.0
     date: (TBD)
     notes:
@@ -85,7 +84,6 @@
         body: >-
           This resolves a bug that did not test all subnets in a private range, sometimes resulting in the warning,
           "DNS doesn't seem to work properly."
-=======
   - version: 2.18.2
     date: (TBD)
     notes:
@@ -96,7 +94,6 @@
           condition) and a subsequent intercept was then made, a panic would occur when the port-forward to the agent
           was set up. This is now fixed so that the initial <code>telepresence connect</code> is refused unless the root
           daemon is running.
->>>>>>> a711c3f8
   - version: 2.18.1
     date: (TBD)
     notes:
